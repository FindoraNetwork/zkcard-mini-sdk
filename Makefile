--- conflicted
+++ resolved
@@ -1,36 +1,32 @@
-<<<<<<< HEAD
-all: wasm_release
-=======
-all: build wasm_release
->>>>>>> f1eeecfc
-
-WASM_PKG = wasm.tar.gz
-lib_files = ./$(WASM_PKG)
-
-wasm_debug:
-	cd wasm && wasm-pack build --profiling
-
-wasm_release:
-	cd wasm && wasm-pack build
-
-wasm_pack:
-	- tar -zcpf $(WASM_PKG) wasm/pkg
-
-clean:
-	cargo clean
-	- rm -rf wasm/pkg
-	- rm -f wasm.tar.gz
-
-build:
-	cargo build
-
-build_release:
-	cargo build --release
-
-fmt:
-	cargo fmt
-
-update:
-	git submodule update --recursive --init
-	rustup update stable
-	cargo update
+all: build wasm_release
+
+WASM_PKG = wasm.tar.gz
+lib_files = ./$(WASM_PKG)
+
+wasm_debug:
+	cd wasm && wasm-pack build --profiling
+
+wasm_release:
+	cd wasm && wasm-pack build
+
+wasm_pack:
+	- tar -zcpf $(WASM_PKG) wasm/pkg
+
+clean:
+	cargo clean
+	- rm -rf wasm/pkg
+	- rm -f wasm.tar.gz
+
+build:
+	cargo build
+
+build_release:
+	cargo build --release
+
+fmt:
+	cargo fmt
+
+update:
+	git submodule update --recursive --init
+	rustup update stable
+	cargo update