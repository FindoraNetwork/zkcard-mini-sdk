#![allow(non_snake_case)]
#![allow(dead_code)]

use ark_std::{UniformRand, Zero};
use barnett_smart_card_protocol::Reveal;
use wasm_bindgen::prelude::*;
use wasm_bindgen::JsValue;
use web_sys::console;

use rand::thread_rng;

use ark_bn254::{fr::FrConfig, g1::Config, Fr, G1Affine, G1Projective};
use ark_ec::models::short_weierstrass::{Affine, Projective};
use ark_ff::fields::models::fp::{Fp, MontBackend};
use ark_std::One;
use barnett_smart_card_protocol::{
    discrete_log_cards::{
        DLCards, MaskedCard as InMaskedCard, Parameters, RevealToken as InRevealToken,
    },
    BarnettSmartProtocol,
};
use proof_essentials::zkp::proofs::schnorr_identification::proof::Proof as InKeyownershipProof;
use proof_essentials::{
    homomorphic_encryption::el_gamal::{ElGamal, Plaintext},
    utils::{permutation::Permutation as CPermutation, rand::sample_vector},
    vector_commitment::pedersen::PedersenCommitment,
    zkp::{
        arguments::shuffle::proof::Proof as InShuffleProof,
        proofs::chaum_pedersen_dl_equality::proof::Proof as InRevealProof,
    },
};

type CConfig = Config;
type CProjective<T> = Projective<T>;
type CCurve = G1Projective;
type CCardProtocol<'a> = DLCards<'a, CCurve>;
type CParameters = Parameters<CProjective<CConfig>>;
type CPublicKey = Affine<CConfig>;
type CSecretKey = Fp<MontBackend<FrConfig, 4>, 4>;
type CMaskedCard = InMaskedCard<CCurve>;
type CRevealToken = InRevealToken<CCurve>;
type CRevealProof = InRevealProof<CCurve>;
type CAggregatePublicKey = G1Affine;
type CScalar = Fr;
type CShuffleProof = InShuffleProof<Fr, ElGamal<CCurve>, PedersenCommitment<CCurve>>;
type CCard = Plaintext<CProjective<CConfig>>;
type CKeyownershipProof = InKeyownershipProof<CCurve>;
<<<<<<< HEAD
=======

#[derive(PartialEq, Clone, Copy, Eq)]
pub enum Suite {
    Greet,
    Poison,
}

#[derive(PartialEq, Clone, Eq, Copy)]
pub struct MurderCard {
    suite: Suite,
}

impl MurderCard {
    pub fn new(suite: Suite) -> Self {
        Self { suite }
    }
}

impl std::fmt::Debug for MurderCard {
    fn fmt(&self, f: &mut std::fmt::Formatter<'_>) -> std::fmt::Result {
        let suite = match self.suite {
            Suite::Greet => "G",
            Suite::Poison => "P",
        };

        write!(f, "{}", suite)
    }
}
>>>>>>> f1eeecfc

// Generate a public parameter to setup game instance
// @param {number] m- deck size in 1st dimension
// @param {number] n - deck size in 2nd dimension
// @returns [CardParameters]
#[wasm_bindgen]
pub fn setup(m: usize, n: usize) -> Result<CardParameters, JsValue> {
    let rng = &mut thread_rng();
    CCardProtocol::setup(rng, m, n)
        .map(|v| {
            console::log_1(&"setup success".to_string().into());
            CardParameters { v }
        })
        .map_err(|e| {
            console::log_1(&format!("setup error: {:?}", e).into());
            JsValue::from_str(&e.to_string())
        })
}

// Generate a game key pair
<<<<<<< HEAD
// @param {CardParameters} parameters - The public parameters of the game
=======
>>>>>>> f1eeecfc
// @param {string} name - Player name
// @returns [PublicKey, SecretKey]
#[wasm_bindgen]
pub fn keygen(parameters: &CardParameters, name: String) -> Result<GameKeyAndProof, JsValue> {
    let rng = &mut thread_rng();
    let v = match CCardProtocol::player_keygen(rng, &parameters.v) {
        Ok(v) => {
            console::log_1(&"keygen success".to_string().into());
            v
        }
        Err(e) => {
            console::log_1(&format!("keygen error: {:?}", e).into());
            return Err(JsValue::from_str(&e.to_string()));
        }
    };

    let pubKey = PublicKey { v: v.0 };
    let secKey = SecretKey { v: v.1 };

    CCardProtocol::prove_key_ownership(rng, &parameters.v, &v.0, &v.1, &name.as_bytes().to_owned())
        .map(|v| {
            console::log_1(&"keygen success".to_string().into());
            GameKeyAndProof {
                pubKey: pubKey,
                secKey: secKey,
                keyownershipProof: KeyownershipProof { v },
            }
        })
        .map_err(|e| {
            console::log_1(&format!("keygen error: {:?}", e).into());
            JsValue::from_str(&e.to_string())
        })
}

// Mask encoded cards as masked cards
// Qparam {CardParameters] parameters- The public parameters of the game
// @param {AggregatePublicKey} sharedKey- The public aggregate key
// @param {Card} encoded - An initial encoded card
// @returns [MaskedCard}
#[wasm_bindgen]
pub fn mask(
    parameters: CardParameters,
    sharedKey: AggregatePublicKey,
    encoded: Card,
) -> Result<MaskedCard, JsValue> {
    let rng = &mut thread_rng();
    CCardProtocol::mask(
        rng,
        &parameters.v,
        &sharedKey.v,
        &encoded.v,
        &CScalar::one(),
    )
    .map(|v| {
        console::log_1(&"mask success".to_string().into());
        MaskedCard { v: v.0 }
    })
    .map_err(|e| {
        console::log_1(&format!("mask error: {:?}", e).into());
        JsValue::from_str(&e.to_string())
    })
}

// Shuffle and remask the deck of cards with a random permutation
// Qparam {CardParameters] parameters- The public parameters of the game
// Qparam {AggregatePublicKey} sharedKey- The public aggregate key
// @param {MaskedCard[]} deck - The deck of masked cards
// Qparam {Permutation} permutation - The deck of masked cards
// @returns [MaskedCard[], ProofShuffle]
#[wasm_bindgen]
pub fn shuffleAndRemask(
    parameters: &CardParameters,
    sharedKey: &AggregatePublicKey,
    deck: &VMaskedCard,
    permutation: &Permutation,
) -> Result<MaskedCardsAndShuffleProof, JsValue> {
    let rng = &mut thread_rng();
    let deck: Vec<CMaskedCard> = deck.v.iter().map(|v| v.v).collect();
    let masking_factors: Vec<CScalar> = sample_vector(rng, deck.len());

    CCardProtocol::shuffle_and_remask(
        rng,
        &parameters.v,
        &sharedKey.v,
        &deck,
        &masking_factors,
        &permutation.v,
    )
    .map(|v| {
        console::log_1(&"shuffleAndRemask success".to_string().into());
        let deck: Vec<MaskedCard> = v.0.iter().map(|v| MaskedCard { v: v.clone() }).collect();
        let vdeck = VMaskedCard { v: deck };
        let shuffleProof = ShuffleProof { v: v.1 };
        MaskedCardsAndShuffleProof {
            vmaskedCard: vdeck,
            shuffleProof,
        }
    })
    .map_err(|e| {
        console::log_1(&format!("shuffleAndRemask error: {:?}", e).into());
        JsValue::from_str(&e.to_string())
    })
}

// Compute reveal token for a given masked card
// @param [CardParameters] parameters- The public parameters of the game
// Qparam {SecretKey] parameters- A game secret key
// @param {PublicKey} secretKey- A game public key
// @param {MaskedCard} masked- A masked card
// @returns [RevealToken, ProofReveal]
#[wasm_bindgen]
pub fn computeRevealToken(
    parameters: &CardParameters,
    secretKey: &SecretKey,
    publicKey: &PublicKey,
    masked: &MaskedCard,
) -> Result<RevealTokenAndProof, JsValue> {
    let rng = &mut thread_rng();
    CCardProtocol::compute_reveal_token(rng, &parameters.v, &secretKey.v, &publicKey.v, &masked.v)
        .map(|v| {
            console::log_1(&"computeRevealToken success".to_string().into());
            RevealTokenAndProof {
                revealToken: RevealToken { v: v.0 },
                revealProof: RevealProof { v: v.1 },
            }
        })
        .map_err(|e| {
            console::log_1(&format!("computeRevealToken error: {:?}", e).into());
            JsValue::from_str(&e.to_string())
        })
}

// Reveal a masked card
// @param [RevealToken[]]- Reveal tokens for a masked card
// Qparam [MaskedCard}- A masked card
// @returns [MaskedCard]
#[wasm_bindgen]
pub fn reveal(revealTokens: VRevealToken, masked: &MaskedCard) -> Result<Card, JsValue> {
    let zero = CRevealToken::zero();
    let mut aggregate_token = zero;
    for revealToken in revealTokens.v {
        aggregate_token = aggregate_token + revealToken.v;
    }

    aggregate_token
        .reveal(&masked.v)
        .map(|v| Card { v })
        .map_err(|e| {
            console::log_1(&format!("reveal error: {:?}", e).into());
            JsValue::from_str(&e.to_string())
        })
}

// Generate `num' of encoded cards
// @param {number] num - deck size
// @returns Card[]
#[wasm_bindgen]
pub fn encodeCards(num: usize) -> VCard {
    let rng = &mut thread_rng();

    // let mut map: HashMap<CCard, MurderCard> = HashMap::new();
    let plaintexts = (0..num).map(|_| CCard::rand(rng)).collect::<Vec<_>>();

    // // 4 guests
    // for i in 0..40 {
    //     let greet_card = MurderCard::new(Suite::Greet);
    //     map.insert(plaintexts[i], greet_card);
    // }

    // // 2 killers
    // for i in 0..2 {
    //     for j in 0..5 {
    //         // 5 poison cards
    //         let poison_card = MurderCard::new(Suite::Poison);
    //         map.insert(plaintexts[40 + i * 10 + j], poison_card);
    //     }
    //     for j in 5..10 {
    //         // 5 greet cards
    //         let greet_card = MurderCard::new(Suite::Greet);
    //         map.insert(plaintexts[40 + i * 10 + j], greet_card);
    //     }
    // }

    let vcard: Vec<Card> = plaintexts.iter().map(|v| Card { v: v.clone() }).collect();

    VCard { v: vcard }

    // (plaintexts, map)
}

// Public parameters of the game
#[wasm_bindgen]
pub struct CardParameters {
    v: CParameters,
}

// A game public key
#[wasm_bindgen]
#[derive(Clone)]
pub struct PublicKey {
    v: CPublicKey,
}

// A game secret key
#[wasm_bindgen]
#[derive(Clone)]
pub struct SecretKey {
    v: CSecretKey,
}

// A game public key and secret key
#[wasm_bindgen]
pub struct GameKeyAndProof {
    pubKey: PublicKey,
    secKey: SecretKey,
    keyownershipProof: KeyownershipProof,
}
#[wasm_bindgen]
impl GameKeyAndProof {
    #[wasm_bindgen(js_name = getPubKey)]
    pub fn getPubKey(&self) -> PublicKey {
        return self.pubKey.clone();
    }
    #[wasm_bindgen(js_name = getSecKey)]
    pub fn getSecKey(&self) -> SecretKey {
        return self.secKey.clone();
    }
    #[wasm_bindgen(js_name = getProof)]
    pub fn getProof(&self) -> KeyownershipProof {
        return self.keyownershipProof.clone();
    }
}

// An aggregate public key
#[wasm_bindgen]
pub struct AggregatePublicKey {
    v: CAggregatePublicKey,
}

// An initial encoded card
#[wasm_bindgen]
#[derive(Clone)]
pub struct Card {
    v: CCard,
}

#[wasm_bindgen]
#[derive(Clone)]
pub struct VCard {
    v: Vec<Card>,
}

// // A masked card
#[wasm_bindgen]
#[derive(Clone)]
pub struct MaskedCard {
    v: CMaskedCard,
}

#[wasm_bindgen]
#[derive(Clone)]
pub struct VMaskedCard {
    v: Vec<MaskedCard>,
}

#[wasm_bindgen]
pub struct MaskedCardsAndShuffleProof {
    vmaskedCard: VMaskedCard,
    shuffleProof: ShuffleProof,
}

#[wasm_bindgen]
impl MaskedCardsAndShuffleProof {
    #[wasm_bindgen(js_name = getMaskedCards)]
    pub fn getMaskedCards(&self) -> VMaskedCard {
        self.vmaskedCard.clone()
    }
    #[wasm_bindgen(js_name = getShuffleProof)]
    pub fn getShuffleProof(self) -> ShuffleProof {
        self.shuffleProof
    }
}

// A reveal token for a masked card
#[wasm_bindgen]
#[derive(Clone)]
pub struct RevealToken {
    v: CRevealToken,
}

#[wasm_bindgen]
#[derive(Clone)]
pub struct VRevealToken {
    v: Vec<RevealToken>,
}

// Zero-knowledge proof of card reveal token
#[wasm_bindgen]
#[derive(Clone)]
pub struct RevealProof {
    v: CRevealProof,
}

#[wasm_bindgen]
pub struct RevealTokenAndProof {
    revealToken: RevealToken,
    revealProof: RevealProof,
}

#[wasm_bindgen]
impl RevealTokenAndProof {
    #[wasm_bindgen(js_name = getRevealToken)]
    pub fn getRevealToken(self) -> RevealToken {
        self.revealToken
    }
    #[wasm_bindgen(js_name = getRevealProof)]
    pub fn getRevealProof(self) -> RevealProof {
        self.revealProof
    }
}

// // A permutation for deck shuffling
#[wasm_bindgen]
pub struct Permutation {
    v: CPermutation,
}

// // Zero-knowledge proof of deck shuffling
#[wasm_bindgen]
pub struct ShuffleProof {
    v: CShuffleProof,
}

// Zero-knowledge proof of game key ownership
#[wasm_bindgen]
#[derive(Clone)]
pub struct KeyownershipProof {
    v: CKeyownershipProof,
}<|MERGE_RESOLUTION|>--- conflicted
+++ resolved
@@ -45,8 +45,6 @@
 type CShuffleProof = InShuffleProof<Fr, ElGamal<CCurve>, PedersenCommitment<CCurve>>;
 type CCard = Plaintext<CProjective<CConfig>>;
 type CKeyownershipProof = InKeyownershipProof<CCurve>;
-<<<<<<< HEAD
-=======
 
 #[derive(PartialEq, Clone, Copy, Eq)]
 pub enum Suite {
@@ -75,7 +73,6 @@
         write!(f, "{}", suite)
     }
 }
->>>>>>> f1eeecfc
 
 // Generate a public parameter to setup game instance
 // @param {number] m- deck size in 1st dimension
@@ -96,10 +93,6 @@
 }
 
 // Generate a game key pair
-<<<<<<< HEAD
-// @param {CardParameters} parameters - The public parameters of the game
-=======
->>>>>>> f1eeecfc
 // @param {string} name - Player name
 // @returns [PublicKey, SecretKey]
 #[wasm_bindgen]
